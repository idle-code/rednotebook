# -*- coding: utf-8 -*-
# -----------------------------------------------------------------------
# Copyright (c) 2009  Jendrik Seipp
#
# RedNotebook is free software; you can redistribute it and/or modify
# it under the terms of the GNU General Public License as published by
# the Free Software Foundation; either version 2 of the License, or
# (at your option) any later version.
#
# RedNotebook is distributed in the hope that it will be useful,
# but WITHOUT ANY WARRANTY; without even the implied warranty of
# MERCHANTABILITY or FITNESS FOR A PARTICULAR PURPOSE.  See the
# GNU General Public License for more details.
#
# You should have received a copy of the GNU General Public License along
# with RedNotebook; if not, write to the Free Software Foundation, Inc.,
# 51 Franklin Street, Fifth Floor, Boston, MA 02110-1301 USA.
# -----------------------------------------------------------------------

from __future__ import with_statement

import sys
import datetime
import os
import collections
import time
import itertools
import logging
<<<<<<< HEAD
from optparse import OptionParser
=======
import locale
from optparse import OptionParser, OptionValueError
>>>>>>> 70184f39


# Use basic stdout logging before we can initialize logging correctly
logging.basicConfig(level=logging.INFO,
                    format='%(levelname)-8s %(message)s',
                    stream=sys.stdout)


# Allow importing from rednotebook package
if hasattr(sys, "frozen"):
    from rednotebook.util import filesystem
else:
    from util import filesystem

base_dir = os.path.abspath(os.path.join(filesystem.app_dir, '../'))
if base_dir not in sys.path:
    # Adding BaseDir to sys.path
    sys.path.insert(0, base_dir)

#from rednotebook.util import filesystem # creates a copy of filesystem module
#import rednotebook.util.filesystem      # imports the original filesystem module
from rednotebook.external import elibintl


## ---------------------- Enable i18n -------------------------------

# We need to translate 3 different types of strings:
# * sourcecode strings
# * gtkbuilder strings
# * gtk stock names

LOCALE_PATH = os.path.join(filesystem.app_dir, 'i18n')

# the name of the gettext domain. because we have our translation files
# not in a global folder this doesn't really matter, setting it to the
# application name is a good idea tough.
GETTEXT_DOMAIN = 'rednotebook'

# Register _() as a global translation function and set up the translation
try:
    elibintl.install(GETTEXT_DOMAIN, LOCALE_PATH)
except locale.Error, err:
    # unsupported locale setting
    logging.error('Locale could not be set: "%s"' %  err)
    logging.error('Probably you have to install the appropriate language packs')

## ------------------- end Enable i18n -------------------------------


from rednotebook.util import utils
from rednotebook import info
from rednotebook import configuration



def parse_options():
    parser = OptionParser(usage="usage: %prog [options] [journal-path]",
                          description=info.command_line_help,
                          version="RedNotebook %s" % info.version,
                          formatter=utils.IndentedHelpFormatterWithNL(),
                          )

    parser.add_option('-d', '--debug', dest='debug', default=False,
                      action='store_true', help='Output debugging messages'
                      ' (default: False)')

    parser.add_option('-m', '--minimized', dest='minimized', default=False,
                      action='store_true', help='Start mimimized to system tray'
                      ' (default: False)')

    options, args = parser.parse_args()

    return options, args

options, args = parse_options()



## ---------------------- Enable logging -------------------------------

def setup_logging(log_file):
    #logging_levels = {'debug': logging.DEBUG,
    #               'info': logging.INFO,
    #               'warning': logging.WARNING,
    #               'error': logging.ERROR,
    #               'critical': logging.CRITICAL}

    # File logging
    if sys.platform == 'win32' and hasattr(sys, "frozen"):
        utils.redirect_output_to_file(log_file)

    file_logging_stream = open(log_file, 'w')

    # We want to have the error messages in the logfile
    sys.stderr = utils.StreamDuplicator(sys.__stderr__, [file_logging_stream])

    root_logger = logging.getLogger('')
    root_logger.setLevel(logging.DEBUG)

    # Python adds a default handler if some log is generated before here
    # Remove all handlers that have been added automatically
    for handler in root_logger.handlers:
        root_logger.removeHandler(handler)

    # define a Handler which writes DEBUG messages or higher to the logfile
    filelog = logging.StreamHandler(file_logging_stream)
    filelog.setLevel(logging.DEBUG)
    filelog_formatter = logging.Formatter('%(asctime)s %(levelname)-8s %(message)s')
    # tell the handler to use this format
    filelog.setFormatter(filelog_formatter)
    # add the handler to the root logger
    root_logger.addHandler(filelog)

    level = logging.INFO
    if options.debug:
        level = logging.DEBUG

    # define a Handler which writes INFO messages or higher to sys.stdout
    console = logging.StreamHandler(sys.stdout)
    console.setLevel(level)
    # set a format which is simpler for console use
    formatter = logging.Formatter('%(levelname)-8s %(message)s')
    # tell the handler to use this format
    console.setFormatter(formatter)
    # add the handler to the root logger
    root_logger.addHandler(console)

    logging.debug('sys.stdout logging level: %s' % level)
    logging.info('Writing log to file "%s"' % log_file)


default_config_file = os.path.join(filesystem.app_dir, 'files', 'default.cfg')
default_config = configuration.Config(default_config_file)

dirs = filesystem.Filenames(default_config)
setup_logging(dirs.log_file)

## ------------------ end Enable logging -------------------------------


try:
    import pygtk
    if not sys.platform == 'win32':
        pygtk.require("2.0")
except ImportError:
    logging.error('pygtk not found. Please install PyGTK (python-gtk2)')
    sys.exit(1)

try:
    import gtk
    import gobject
    # Some notes on threads_init:
    # only gtk.gdk.threads_init(): pdf export works, but gui hangs afterwards
    # only gobject.threads_init(): pdf export works, gui works
    # both: pdf export works, gui hangs afterwards
    gobject.threads_init() # only initializes threading in the glib/gobject module
    #gtk.gdk.threads_init() # also initializes the gdk threads
except (ImportError, AssertionError), e:
    logging.error(e)
    logging.error('gtk not found. Please install PyGTK (python-gtk2)')
    sys.exit(1)


# This version of import is needed for win32 to work
from rednotebook.util import dates
from rednotebook import backup

from rednotebook.util.statistics import Statistics
from rednotebook.gui.main_window import MainWindow
from rednotebook import storage
from rednotebook.data import Month


class Journal:
    def __init__(self):
        self.dirs = dirs

        user_config = configuration.Config(self.dirs.config_file)
        # Apply defaults where no custom values have been set
        for key, value in default_config.items():
            if key not in user_config:
                user_config[key] = value
        self.config = user_config
        self.config.save_state()

        self.warn_if_second_instance()

        logging.info('Running in portable mode: %s' % self.dirs.portable)

        self.testing = False
        if options.debug:
            self.testing = True
            logging.debug('Debug Mode is on')

        # Allow starting minimized to tray
        # When we start minimized we have to set the tray icon visible
        self.start_minimized = options.minimized
        if self.start_minimized:
            self.config['closeToTray'] = 1

        self.month = None
        self.date = None
        self.months = {}

        # The dir name is the title
        self.title = ''

        # show instructions at first start
        self.is_first_start = self.config.read('firstStart', 1)
        self.config['firstStart'] = 0
        logging.info('First Start: %s' % bool(self.is_first_start))

        logging.info('RedNotebook version: %s' % info.version)
        logging.info(filesystem.get_platform_info())

        utils.set_environment_variables(self.config)

        self.actual_date = datetime.date.today()

        # Let components check if the MainWindow has been created
        self.frame = None
        self.frame = MainWindow(self)

        self.open_journal(self.get_journal_path())

        self.archiver = backup.Archiver(self)

        # Check for a new version
        if self.config.read('checkForNewVersion', default=0) == 1:
            utils.check_new_version(self, info.version, startup=True)

        # Automatically save the content after a period of time
        if not self.testing:
            gobject.timeout_add_seconds(600, self.save_to_disk)

    def warn_if_second_instance(self):
        '''Show warning when a second instance is started'''
        running = self.config.read('running', 0)
        if running:
            logging.warning('RedNotebook instance already running')
            text1 = _('RedNotebook appears to be already running.')
            text2 = _('This can happen if the application is hidden in the '
                      'system tray or was not shut down correctly.')
            text3 = _('Starting a second RedNotebook instance can lead to data '
                      'loss and it might be best to see if there is another '
                      'instance first.')
            text4 = _('Do you want to start a new RedNotebook instance nevertheless?')
            dialog = gtk.MessageDialog(type=gtk.MESSAGE_WARNING,
                                       buttons=gtk.BUTTONS_YES_NO, message_format=text1)
            dialog.format_secondary_text('%s %s\n\n%s' % (text2, text3, text4))
            answer = dialog.run()
            dialog.hide()
            if not answer == gtk.RESPONSE_YES:
                sys.exit()
        self.config['running'] = 1
        self.config.save_to_disk()


    def get_journal_path(self):
        '''
        Retrieve the path from optional args or return standard value if args
        not present
        '''
        if not args:
            data_dir = self.config.read('dataDir', self.dirs.data_dir)
            if not os.path.isabs(data_dir):
                data_dir = os.path.join(self.dirs.app_dir, data_dir)
                data_dir = os.path.normpath(data_dir)
            return data_dir

        # path_arg can be e.g. data (under .rednotebook), data (elsewhere),
        # or an absolute path /home/username/myjournal
        # Try to find the journal under the standard location or at the given
        # absolute or relative location
        path_arg = args[0]

        logging.debug('Trying to find journal "%s"' % path_arg)

        paths_to_check = [path_arg, os.path.join(self.dirs.journal_user_dir, path_arg)]

        for path in paths_to_check:
            if os.path.exists(path):
                if os.path.isdir(path):
                    return path
                else:
                    logging.warning('To open a journal you must specify a '
                                'directory, not a file.')

        logging.error('The path "%s" is no valid journal directory. '
                    'Execute "rednotebook -h" for instructions' % path_arg)
        sys.exit(1)


    def backup_contents(self, backup_file):
        self.save_to_disk()

        if backup_file:
            self.archiver.backup(backup_file)


    def exit(self):
        self.frame.add_values_to_config()

        self.config['running'] = 0

        # Make it possible to stop the program from exiting
        # e.g. if the journal could not be saved
        self.is_allowed_to_exit = True
        self.save_to_disk(exit_imminent=True)

        if self.is_allowed_to_exit:
            logging.info('Goodbye!')
            gtk.main_quit()


    def save_to_disk(self, exit_imminent=False, changing_journal=False, saveas=False):
        #logging.info('Trying to save the journal')

        self.save_old_day()

        try:
            filesystem.make_directory(self.dirs.data_dir)
        except OSError:
            self.frame.show_save_error_dialog(exit_imminent)
            return True

        if not os.path.exists(self.dirs.data_dir):
            logging.error('Save path does not exist')
            self.frame.show_save_error_dialog(exit_imminent)
            return True


        something_saved = storage.save_months_to_disk(self.months,
            self.dirs.data_dir, self.frame, exit_imminent, changing_journal, saveas)

        if something_saved:
            self.show_message(_('The content has been saved to %s') % self.dirs.data_dir, error=False)
            logging.info('The content has been saved to %s' % self.dirs.data_dir)
        else:
            self.show_message(_('Nothing to save'), error=False)
            #logging.info('Nothing to save')

        self.config.save_to_disk()

        if not (exit_imminent or changing_journal) and something_saved:
            # Update cloud
            self.frame.cloud.update(force_update=True)

        # tell gobject to keep saving the content in regular intervals
        return True


    def open_journal(self, data_dir, load_files=True):

        if self.months:
            self.save_to_disk(changing_journal=True)

        # Password Protection
        #password = self.config.read('password', '')

        logging.info('Opening journal at %s' % data_dir)

        if not os.path.exists(data_dir):
            logging.warning('The data dir %s does not exist. Select a different dir.'
                        % data_dir)

            self.frame.show_dir_chooser('open', dir_not_found=True)
            return

        data_dir_empty = not os.listdir(data_dir)

        if not load_files and not data_dir_empty:
            msg_part1 = _('The selected folder is not empty.')
            msg_part2 = _('To prevent you from overwriting data, the folder content has been imported into the new journal.')
            self.show_message('%s %s' % (msg_part1, msg_part2), error=False)
        elif load_files and data_dir_empty:
            self.show_message(_('The selected folder is empty. A new journal has been created.'),
                                error=False)

        self.dirs.data_dir = data_dir

        self.month = None
        self.months.clear()

        # We always want to load all files
        if load_files or True:
            self.months = storage.load_all_months_from_disk(data_dir)

        # Nothing to save before first day change
        self.load_day(self.actual_date)

        self.stats = Statistics(self)

        self.frame.categories_tree_view.categories = self.categories

        if self.is_first_start:
            self.add_instruction_content()

        # Notebook is only on page 1 here, if we are opening a journal the second time
        old_page = self.frame.search_notebook.get_current_page()
        new_page = self.config.read('cloudTabActive', 0)
        # 0 -> 0: search is cleared later
        # 0 -> 1: change to cloud, update automatically
        # 1 -> 0: change to search
        # 1 -> 1: update cloud

        # At tab change, cloud is updated automatically
        self.frame.search_notebook.set_current_page(new_page)
        if new_page == old_page:
            # Without tab change, force update
            self.frame.cloud.update(force_update=True)

        # Reset Search
        self.frame.search_box.clear()

        self.title = filesystem.get_journal_title(data_dir)

        # Set frame title
        if self.title == 'data':
            frame_title = 'RedNotebook'
        else:
            frame_title = 'RedNotebook - ' + self.title
        self.frame.main_frame.set_title(frame_title)

        # Save the folder for next start
        if not self.dirs.portable:
            self.config['dataDir'] = data_dir
        else:
            rel_data_dir = filesystem.get_relative_path(self.dirs.app_dir, data_dir)
            self.config['dataDir'] = rel_data_dir


    def get_month(self, date):
        '''
        Returns the corresponding month if it has previously been visited,
        otherwise a new month is created and returned
        '''

        year_and_month = dates.get_year_and_month_from_date(date)

        # Selected month has not been loaded or created yet
        if not year_and_month in self.months:
            self.months[year_and_month] = Month(date.year, date.month)

        return self.months[year_and_month]


    def save_old_day(self):
        '''Order is important'''
        old_content = self.day.content
        self.day.content = self.frame.categories_tree_view.get_day_content()
        self.day.text = self.frame.get_day_text()

        content_changed = not (old_content == self.day.content)
        if content_changed:
            self.month.edited = True

        self.frame.calendar.set_day_edited(self.date.day, not self.day.empty)


    def load_day(self, new_date):
        old_date = self.date
        self.date = new_date

        if not Month.same_month(new_date, old_date) or self.month is None:
            self.month = self.get_month(self.date)
            #self.month.visited = True

        self.frame.set_date(self.month, self.date, self.day)


    def merge_days(self, days):
        '''
        Method used by importers
        '''
        self.save_old_day()
        for new_day in days:
            date = new_day.date
            month = self.get_month(date)
            old_day = month.get_day(date.day)
            old_day.merge(new_day)
            month.edited = True


    @property
    def day(self):
        return self.month.get_day(self.date.day)


    def change_date(self, new_date):
        if new_date == self.date:
            return

        self.save_old_day()
        self.load_day(new_date)


    def go_to_next_day(self):
        next_date = self.date + dates.one_day
        following_edited_days = self.get_days_in_date_range(start_date=next_date)
        if following_edited_days:
            next_date = following_edited_days[0].date
        self.change_date(next_date)


    def go_to_prev_day(self):
        prev_date = self.date - dates.one_day
        previous_edited_days = self.get_days_in_date_range(end_date=prev_date)
        if previous_edited_days:
            prev_date = previous_edited_days[-1].date
        self.change_date(prev_date)


    def show_message(self, message_text, error=False, countdown=True):
        self.frame.statusbar.show_text(message_text, error, countdown)


    @property
    def categories(self):
        return list(sorted(set(itertools.chain.from_iterable(
                                        day.categories for day in self.days)),
                           key=utils.sort_asc))


    @property
    def tags(self):
        return self.get_entries('Tags')


    def get_entries(self, category):
        entries = set()
        for day in self.days:
            entries |= set(day.get_entries(category))
        return sorted(entries)


    def search(self, text=None, category=None, tag=None):
        results = []
        for day in reversed(self.days):
            result = None
            if text:
                result = day.search_text(text)
            elif category:
                result = day.search_category(category)
            elif tag:
                result = day.search_tag(tag)

            if result:
                if category:
                    results.extend(result)
                else:
                    results.append(result)

        return results


    @property
    def days(self):
        '''
        Returns all edited days ordered by their date
        '''
        # The day being edited counts too
        if self.frame:
            self.save_old_day()

        days = []
        for month in self.months.values():
            days_in_month = month.days.values()

            # Filter out days without content
            days_in_month = [day for day in days_in_month if not day.empty]
            days.extend(days_in_month)

        # Sort days
        days = sorted(days, key=lambda day: day.date)
        return days


    def get_word_count_dict(self, type):
        '''
        Returns a dictionary mapping the words to their number of appearance
        '''
        word_dict = collections.defaultdict(int)
        for day in self.days:
            if type == 'word':
                words = day.get_words()
            if type == 'category':
                words = day.categories
            if type == 'tag':
                words = day.tags

            for word in words:
                word_dict[word.lower()] += 1
        return word_dict


    def get_days_in_date_range(self, start_date=None, end_date=None):
        if not start_date:
            start_date = datetime.date.min
        if not end_date:
            end_date = datetime.date.max

        start_date, end_date = sorted([start_date, end_date])
        assert start_date <= end_date

        days_in_date_range = []
        for day in self.days:
            if day.date < start_date:
                continue
            elif start_date <= day.date <= end_date:
                days_in_date_range.append(day)
            elif day.date > end_date:
                break
        return days_in_date_range


    def get_edit_date_of_entry_number(self, entry_number):
        sorted_days = self.days
        if len(sorted_days) == 0:
            return datetime.date.today()
        return sorted_days[entry_number % len(sorted_days)].date


    def go_to_first_empty_day(self):
        if len(self.days) == 0:
            return datetime.date.today()

        last_edited_day = self.days[-1]
        first_empty_date = last_edited_day.date + dates.one_day
        self.change_date(first_empty_date)


    def add_instruction_content(self):
        self.go_to_first_empty_day()
        current_date = self.date

        logging.info('Adding example content on %s' % current_date)

        for example_day in info.example_content:
            self.day.content = example_day
            self.frame.set_date(self.month, self.date, self.day)
            self.go_to_next_day()

        self.change_date(current_date)



def main():
    start_time = time.time()
    journal = Journal()
    utils.setup_signal_handlers(journal)
    end_time = time.time()
    logging.debug('Start took %s seconds' % (end_time - start_time))

    try:
        logging.debug('Trying to enter the gtk main loop')
        gtk.main()
        #logging.debug('Closing logfile')
        #file_logging_stream.close()
    except KeyboardInterrupt:
        # 'Interrupt'
        #journal.save_to_disk()
        sys.exit()


if __name__ == '__main__':
    main()
<|MERGE_RESOLUTION|>--- conflicted
+++ resolved
@@ -26,12 +26,8 @@
 import time
 import itertools
 import logging
-<<<<<<< HEAD
-from optparse import OptionParser
-=======
 import locale
 from optparse import OptionParser, OptionValueError
->>>>>>> 70184f39
 
 
 # Use basic stdout logging before we can initialize logging correctly
