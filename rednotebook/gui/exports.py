# -*- coding: utf-8 -*-
# -----------------------------------------------------------------------
# Copyright (c) 2009  Jendrik Seipp
#
# RedNotebook is free software; you can redistribute it and/or modify
# it under the terms of the GNU General Public License as published by
# the Free Software Foundation; either version 2 of the License, or
# (at your option) any later version.
#
# RedNotebook is distributed in the hope that it will be useful,
# but WITHOUT ANY WARRANTY; without even the implied warranty of
# MERCHANTABILITY or FITNESS FOR A PARTICULAR PURPOSE.  See the
# GNU General Public License for more details.
#
# You should have received a copy of the GNU General Public License along
# with RedNotebook; if not, write to the Free Software Foundation, Inc.,
# 51 Franklin Street, Fifth Floor, Boston, MA 02110-1301 USA.
# -----------------------------------------------------------------------

import sys
import os
import logging
import datetime

import gtk
import gobject

if __name__ == '__main__':
    sys.path.insert(0, os.path.abspath("./../../"))
    logging.basicConfig(level=logging.DEBUG)
    from rednotebook.journal import Journal


from rednotebook.util import filesystem
from rednotebook.util import markup
from rednotebook.util import dates
from rednotebook.gui import customwidgets
from rednotebook.gui.customwidgets import Calendar, AssistantPage, \
    RadioButtonPage, PathChooserPage, Assistant
from rednotebook.gui import browser
from rednotebook.gui import options



class DatePage(AssistantPage):
    def __init__(self, journal, *args, **kwargs):
        AssistantPage.__init__(self, *args, **kwargs)

        self.journal = journal

        self.all_days_button = gtk.RadioButton(label=_('Export all days'))
        self.selected_text_button = gtk.RadioButton(
            label=_('Export currently selected text'),
            group=self.all_days_button)
        self.one_day_button = gtk.RadioButton(
            label=_('Export currently visible day'),
            group=self.all_days_button)
        self.sel_days_button = gtk.RadioButton(
            label=_('Export days in the selected time range'),
            group=self.all_days_button)

        self.pack_start(self.all_days_button, False)
        self.pack_start(self.one_day_button, False)
        self.pack_start(self.selected_text_button, False)
        self.pack_start(self.sel_days_button, False)

        label1 = gtk.Label()
        label1.set_markup('<b>' + _('From:') + '</b>')
        label2 = gtk.Label()
        label2.set_markup('<b>' + _('To:') + '</b>')

        self.calendar1 = Calendar()
        self.calendar2 = Calendar()

        vbox1 = gtk.VBox()
        vbox2 = gtk.VBox()
        vbox1.pack_start(label1, False)
        vbox1.pack_start(self.calendar1)
        vbox2.pack_start(label2, False)
        vbox2.pack_start(self.calendar2)

        hbox = gtk.HBox()
        hbox.pack_start(vbox1)
        hbox.pack_start(vbox2)
        self.pack_start(hbox)

        self.sel_days_button.connect('toggled', self._on_select_days_toggled)

        self.all_days_button.set_active(True)
        self._set_select_days(False)


    def _on_select_days_toggled(self, button):
        select = self.sel_days_button.get_active()
        self._set_select_days(select)


    def _set_select_days(self, sensitive):
        self.calendar1.set_sensitive(sensitive)
        self.calendar2.set_sensitive(sensitive)
        self.select_days = sensitive


    def export_all_days(self):
        return self.all_days_button.get_active()


    def export_selected_text(self):
        return self.selected_text_button.get_active()


    def get_date_range(self):
        if self.select_days:
            return (self.calendar1.get_date(), self.calendar2.get_date())
        return (self.journal.day.date,) * 2


    def refresh_dates(self):
        self.calendar1.set_date(datetime.date.today())
        self.calendar2.set_date(datetime.date.today())



class ContentsPage(AssistantPage):
    def __init__(self, journal, assistant, *args, **kwargs):
        AssistantPage.__init__(self, *args, **kwargs)

        self.journal = journal
        self.assistant = assistant

        # Make the config available for the date format option
        options.Option.config = journal.config
        # Set default date format string
        options.Option.config['exportDateFormat'] = '%A, %x'
        self.date_format = options.DateFormatOption(_('Date format'), 'exportDateFormat')
        self.date_format.combo.combo_box.set_tooltip_text(_('Leave blank to omit dates in export'))

        self.text_only_button = gtk.RadioButton(label=_('Include text only'))
        self.text_and_tags_button = gtk.RadioButton(label=_('Include text and tags'),
                                                    group=self.text_only_button)
        self.tags_only_button = gtk.RadioButton(label=_('Include tags only'),
                                                group=self.text_only_button)
        self.filter_tags_button = gtk.CheckButton(label=_('Filter by tags'))        

        self.pack_start(self.date_format, False)
        self.pack_start(self.text_only_button, False)
        self.pack_start(self.text_and_tags_button, False)
        self.pack_start(self.tags_only_button, False)
        self.pack_start(self.filter_tags_button, False)

        self.available_categories = customwidgets.CustomListView([(_('Available tags'), str)])
        self.selected_categories = customwidgets.CustomListView([(_('Selected tags'), str)])

        left_scroll = gtk.ScrolledWindow()
        left_scroll.add(self.available_categories)

        right_scroll = gtk.ScrolledWindow()
        right_scroll.add(self.selected_categories)

        self.select_button = gtk.Button(_('Select') + ' >>')
        self.deselect_button = gtk.Button('<< ' + _('Deselect'))

        self.select_button.connect('clicked', self.on_select_category)
        self.deselect_button.connect('clicked', self.on_deselect_category)

        centered_vbox = gtk.VBox()
        centered_vbox.pack_start(self.select_button, True, False)
        centered_vbox.pack_start(self.deselect_button, True, False)

        vbox = gtk.VBox()
        vbox.pack_start(centered_vbox, True, False)

        hbox = gtk.HBox()
        hbox.pack_start(left_scroll)
        hbox.pack_start(vbox, False)
        hbox.pack_start(right_scroll)
        self.pack_start(hbox)

        self.error_text = gtk.Label('')
        self.error_text.set_alignment(0.0, 0.5)

        self.pack_end(self.error_text, False, False)

        self.text_and_tags_button.set_active(True)
        self.filter_tags_button.connect('toggled', self.check_selection)


    def refresh_categories_list(self):
        model_available = gtk.ListStore(gobject.TYPE_STRING)
        for category in self.journal.categories:
            model_available.append([category])
        self.available_categories.set_model(model_available)

        model_selected = gtk.ListStore(gobject.TYPE_STRING)
        self.selected_categories.set_model(model_selected)


    def on_select_category(self, widget):
        selection = self.available_categories.get_selection()
        nb_selected, selected_iter = selection.get_selected()

        if selected_iter is not None:
            model_available = self.available_categories.get_model()
            model_selected = self.selected_categories.get_model()

            row = model_available[selected_iter]

            new_row = model_selected.insert(0)
            model_selected.set(new_row, 0, row[0])

            model_available.remove(selected_iter)

        self.check_selection()


    def on_deselect_category(self, widget):
        selection = self.selected_categories.get_selection()
        nb_selected, selected_iter = selection.get_selected()

        if selected_iter is not None:
            model_available = self.available_categories.get_model()
            model_selected = self.selected_categories.get_model()

            row = model_selected[selected_iter]

            new_row = model_available.insert(0)
            model_available.set(new_row, 0, row[0])

            model_selected.remove(selected_iter)

        self.check_selection()


    def set_error_text(self, text):
        self.error_text.set_markup('<b>' + text + '</b>')


    def is_text_included(self):
        return self.text_only_button.get_active() or self.text_and_tags_button.get_active()

    def is_tags_included(self):
        return self.tags_only_button.get_active() or self.text_and_tags_button.get_active()

    def is_filtered(self):
        return self.filter_tags_button.get_active()
    
    def get_categories(self):
        if not self.filter_tags_button.get_active():
            return self.journal.categories
        else:
            selected_categories = []
            model_selected = self.selected_categories.get_model()

            for row in model_selected:
                selected_categories.append(row[0])

            return selected_categories


    def check_selection(self, *args):
        if not self.is_text_included() and not self.get_categories():
            error = _('If include text is not selected, you have to select at least one tag.')
            self.set_error_text(error)
            correct = False
        else:
            self.set_error_text('')
            correct = True

        select = self.filter_tags_button.get_active()
        self.available_categories.set_sensitive(select)
        self.selected_categories.set_sensitive(select)
        self.select_button.set_sensitive(select)
        self.deselect_button.set_sensitive(select)

        self.assistant.set_page_complete(self.assistant.page3, correct)



class SummaryPage(AssistantPage):
    def __init__(self, *args, **kwargs):
        AssistantPage.__init__(self, *args, **kwargs)

        self.settings = []

    def prepare(self):
        text = _('You have selected the following settings:')
        self.set_header(text)
        self.clear()

    def add_setting(self, setting, value):
        label = gtk.Label()
        label.set_markup('<b>%s:</b> %s' % (setting, value))
        label.set_alignment(0.0, 0.5)
        label.show()
        self.pack_start(label, False)
        self.settings.append(label)

    def clear(self):
        for setting in self.settings:
            self.remove(setting)
        self.settings = []



class ExportAssistant(Assistant):
    def __init__(self, *args, **kwargs):
        Assistant.__init__(self, *args, **kwargs)

        self.exporters = get_exporters()

        self.set_title(_('Export Assistant'))

        texts = [_('Welcome to the Export Assistant.'),
                _('This wizard will help you to export your journal to various formats.'),
                _('You can select the days you want to export and where the output will be saved.')]
        text = '\n'.join(texts)
        self._add_intro_page(text)

        self.page1 = RadioButtonPage()
        for exporter in self.exporters:
            name = exporter.NAME
            desc = exporter.DESCRIPTION
            self.page1.add_radio_option(exporter, name, desc)
        self.append_page(self.page1)
        self.set_page_title(self.page1, _('Select Export Format') + ' (1/5)')
        self.set_page_complete(self.page1, True)

        self.page2 = DatePage(self.journal)
        self.append_page(self.page2)
        self.set_page_title(self.page2, _('Select Date Range') + ' (2/5)')
        self.set_page_complete(self.page2, True)

        self.page3 = ContentsPage(self.journal, self)
        self.append_page(self.page3)
        self.set_page_title(self.page3, _('Select Contents') + ' (3/5)')
        self.set_page_complete(self.page3, True)
        self.page3.check_selection()

        self.page4 = PathChooserPage(self)
        self.append_page(self.page4)
        self.set_page_title(self.page4, _('Select Export Path') + ' (4/5)')
        self.set_page_complete(self.page4, True)

        self.page5 = SummaryPage()
        self.append_page(self.page5)
        self.set_page_title(self.page5, _('Summary') + ' (5/5)')
        self.set_page_type(self.page5, gtk.ASSISTANT_PAGE_CONFIRM)
        self.set_page_complete(self.page5, True)

        self.exporter = None
        self.path = None
        self.set_forward_page_func(self.pageforward)

    def pageforward(self, page):
        if page == 2 and self.page2.export_selected_text():
            return 4
        else:
            return page + 1

    def run(self, selected_text):
        self.selected_text = selected_text
        self.page2.refresh_dates()
        self.page3.refresh_categories_list()
        self.show_all()

    def _on_close(self, assistant):
        '''
        Do the export
        '''
        self.hide()
        self.export()

    def _on_prepare(self, assistant, page):
        '''
        Called when a new page should be prepared, before it is shown
        '''
        if page == self.page2:
            # Date Range
            self.exporter = self.page1.get_selected_object()
        elif page == self.page3:
            # Categories
            start_date, end_date = self.page2.get_date_range()
            if not self.page2.export_all_days() and start_date == end_date:
                self.page3.filter_tags_button.set_active(False)
                self.page3.filter_tags_button.set_sensitive(False)
            else:
                self.page3.filter_tags_button.set_sensitive(True)
        elif page == self.page4:
            # Path
            self.page4.prepare(self.exporter)
        elif page == self.page5:
            # Summary
            self.path = self.page4.get_selected_path()
            self.page5.prepare()
            self.export_all_days = self.page2.export_all_days()
            self.export_selected_text = self.page2.export_selected_text()
<<<<<<< HEAD
            is_text_included = self.page3.is_text_included() or self.export_selected_text
=======
            self.is_text_included = self.page3.is_text_included()
            self.is_tags_included = self.page3.is_tags_included()
            self.is_filtered = self.page3.is_filtered()
>>>>>>> 4993310e
            self.exported_categories = self.page3.get_categories()

            self.page5.add_setting(_('Format'), self.exporter.NAME)
            self.page5.add_setting(_('Export all days'), self.yes_no(self.export_all_days))
            if not self.export_all_days:
                start_date, end_date = self.page2.get_date_range()
                if start_date == end_date:
                    self.page5.add_setting(_('Date'), start_date)
                    self.page5.add_setting(_('Export selected text only'), self.yes_no(self.export_selected_text))
                else:
                    self.page5.add_setting(_('Start date'), start_date)
                    self.page5.add_setting(_('End date'), end_date)
            if self.export_selected_text:
                self.exported_categories = []
            else:
<<<<<<< HEAD
                self.page5.add_setting(_('Include text'), self.yes_no(is_text_included))
            self.page5.add_setting(_('Selected tags'), ', '.join(self.exported_categories))
=======
                is_text_included = self.yes_no(self.is_text_included)
                self.page5.add_setting(_('Include text'), is_text_included)
                is_tags_included = self.yes_no(self.is_tags_included)
                self.page5.add_setting(_('Include tags'), is_tags_included)
            if self.is_filtered:
                self.page5.add_setting(_('Filtered tags'), ', '.join(self.exported_categories))
>>>>>>> 4993310e
            self.page5.add_setting(_('Export path'), self.path)

    def yes_no(self, value):
        return _('Yes') if value else _('No')

    def get_export_string(self, format):
        if self.export_selected_text and self.selected_text:
            markup_string = self.selected_text
        else:
            if self.export_all_days:
                export_days = self.journal.days
            else:
                export_days = self.journal.get_days_in_date_range(*self.page2.get_date_range())

            selected_categories = self.exported_categories
            logging.debug('Selected Categories for Inclusion: %s' % selected_categories)
<<<<<<< HEAD
=======
            include_text = self.is_text_included
            include_tags = self.is_tags_included
>>>>>>> 4993310e

            # Save selected date format
            date_format = self.page3.date_format.get_value()
            self.journal.config['exportDateFormat'] = date_format

            markup_strings_for_each_day = []
            for day in export_days:
<<<<<<< HEAD
                date_string = dates.format_date(date_format, day.date)
                day_markup = markup.get_markup_for_day(day,
                        with_text=self.page3.is_text_included(),
                        categories=selected_categories,
                        date=date_string)
                markup_strings_for_each_day.append(day_markup)
=======
                include_day = True
                if self.is_filtered:
                    include_day = False
                    catagory_pairs = day.get_category_content_pairs()
                    for category in selected_categories:
                        if catagory_pairs.has_key(category):
                            include_day = True
                if include_day:
                    date_string = dates.format_date(date_format, day.date)
                    day_markup = markup.get_markup_for_day(day, with_text=include_text,
                                                           with_tags = include_tags,
                                                           categories=selected_categories,
                                                           date=date_string)
                    markup_strings_for_each_day.append(day_markup)
>>>>>>> 4993310e

            markup_string = ''.join(markup_strings_for_each_day)

        return markup.convert(markup_string, format, self.journal.dirs.data_dir,
                              options={'toc': 0})

    def export(self):
        format = self.exporter.FORMAT

        if format == 'pdf':
            self.export_pdf()
            return

        export_string = self.get_export_string(format)

        filesystem.write_file(self.path, export_string)
        self.journal.show_message(_('Content exported to %s') % self.path)


    def export_pdf(self):
        logging.info('Exporting to PDF')
        browser.print_pdf(self.get_export_string('xhtml'), self.path)
        self.journal.show_message(_('Content exported to %s') % self.path)



class Exporter(object):
    NAME = 'Which format do we use?'
    # Short description of how we export
    DESCRIPTION = ''
    # Export destination
    PATHTEXT = ''
    PATHTYPE = 'NEWFILE'
    EXTENSION = None

    @classmethod
    def _check_modules(cls, modules):
        for module in modules:
            try:
                __import__(module)
            except ImportError:
                logging.info('"%s" could not be imported. '
                    'You will not be able to import %s' % (module, cls.NAME))
                # Importer cannot be used
                return False
        return True

    @classmethod
    def is_available(cls):
        '''
        This function should be implemented by the subclasses that may
        not be available

        If their requirements are not met, they return False
        '''
        return True


    def export(self):
        '''
        This function has to be implemented by all subclasses

        It should *yield* ImportDay objects
        '''

    @property
    def DEFAULTPATH(self):
        return os.path.join(os.path.expanduser('~'),
            'RedNotebook-Export_%s.%s' % (datetime.date.today(), self.EXTENSION))


class PlainTextExporter(Exporter):
    NAME = 'Plain Text'
    #DESCRIPTION = 'Export journal to a plain textfile'
    EXTENSION = 'txt'
    FORMAT = 'txt'


class HtmlExporter(Exporter):
    NAME = 'HTML'
    #DESCRIPTION = 'Export journal to HTML'
    EXTENSION = 'html'
    FORMAT = 'xhtml'


class LatexExporter(Exporter):
    NAME = 'Latex'
    #DESCRIPTION = 'Create a tex file'
    EXTENSION = 'tex'
    FORMAT = 'tex'


class PdfExporter(Exporter):
    NAME = 'PDF'
    #DESCRIPTION = 'Create a PDF file'
    EXTENSION = 'pdf'
    FORMAT = 'pdf'

    @property
    def DESCRIPTION(self):
        if self.is_available():
            return ''
        else:
            return '(' + _('requires pywebkitgtk') + ')'

    @classmethod
    def is_available(cls):
        return browser.can_print_pdf()




def get_exporters():
    exporters = [PlainTextExporter, HtmlExporter, LatexExporter, PdfExporter]

    #exporters = filter(lambda exporter: exporter.is_available(), exporters)

    # Instantiate importers
    exporters = map(lambda exporter: exporter(), exporters)
    return exporters



if __name__ == '__main__':
    '''
    Run some tests
    '''
    assistant = ExportAssistant(Journal())
    assistant.set_position(gtk.WIN_POS_CENTER)
    assistant.run()
    gtk.main()<|MERGE_RESOLUTION|>--- conflicted
+++ resolved
@@ -135,17 +135,18 @@
         self.date_format = options.DateFormatOption(_('Date format'), 'exportDateFormat')
         self.date_format.combo.combo_box.set_tooltip_text(_('Leave blank to omit dates in export'))
 
-        self.text_only_button = gtk.RadioButton(label=_('Include text only'))
-        self.text_and_tags_button = gtk.RadioButton(label=_('Include text and tags'),
-                                                    group=self.text_only_button)
+        self.text_and_tags_button = gtk.RadioButton(label=_('Include text and tags'))
+        self.text_only_button = gtk.RadioButton(label=_('Include text only'),
+                                                group=self.text_and_tags_button)
         self.tags_only_button = gtk.RadioButton(label=_('Include tags only'),
-                                                group=self.text_only_button)
-        self.filter_tags_button = gtk.CheckButton(label=_('Filter by tags'))        
+                                                group=self.text_and_tags_button)
+        self.filter_tags_button = gtk.CheckButton(label=_('Filter days by tags'))
 
         self.pack_start(self.date_format, False)
+        self.pack_start(self.text_and_tags_button, False)
         self.pack_start(self.text_only_button, False)
-        self.pack_start(self.text_and_tags_button, False)
         self.pack_start(self.tags_only_button, False)
+        self.pack_start(gtk.HSeparator(), False)
         self.pack_start(self.filter_tags_button, False)
 
         self.available_categories = customwidgets.CustomListView([(_('Available tags'), str)])
@@ -184,7 +185,6 @@
         self.text_and_tags_button.set_active(True)
         self.filter_tags_button.connect('toggled', self.check_selection)
 
-
     def refresh_categories_list(self):
         model_available = gtk.ListStore(gobject.TYPE_STRING)
         for category in self.journal.categories:
@@ -194,7 +194,6 @@
         model_selected = gtk.ListStore(gobject.TYPE_STRING)
         self.selected_categories.set_model(model_selected)
 
-
     def on_select_category(self, widget):
         selection = self.available_categories.get_selection()
         nb_selected, selected_iter = selection.get_selected()
@@ -212,7 +211,6 @@
 
         self.check_selection()
 
-
     def on_deselect_category(self, widget):
         selection = self.selected_categories.get_selection()
         nb_selected, selected_iter = selection.get_selected()
@@ -230,11 +228,9 @@
 
         self.check_selection()
 
-
     def set_error_text(self, text):
         self.error_text.set_markup('<b>' + text + '</b>')
 
-
     def is_text_included(self):
         return self.text_only_button.get_active() or self.text_and_tags_button.get_active()
 
@@ -243,7 +239,7 @@
 
     def is_filtered(self):
         return self.filter_tags_button.get_active()
-    
+
     def get_categories(self):
         if not self.filter_tags_button.get_active():
             return self.journal.categories
@@ -256,10 +252,9 @@
 
             return selected_categories
 
-
     def check_selection(self, *args):
-        if not self.is_text_included() and not self.get_categories():
-            error = _('If include text is not selected, you have to select at least one tag.')
+        if self.is_filtered() and not self.get_categories():
+            error = _('When filtering by tags, you have to select at least one tag.')
             self.set_error_text(error)
             correct = False
         else:
@@ -394,13 +389,7 @@
             self.page5.prepare()
             self.export_all_days = self.page2.export_all_days()
             self.export_selected_text = self.page2.export_selected_text()
-<<<<<<< HEAD
-            is_text_included = self.page3.is_text_included() or self.export_selected_text
-=======
-            self.is_text_included = self.page3.is_text_included()
-            self.is_tags_included = self.page3.is_tags_included()
             self.is_filtered = self.page3.is_filtered()
->>>>>>> 4993310e
             self.exported_categories = self.page3.get_categories()
 
             self.page5.add_setting(_('Format'), self.exporter.NAME)
@@ -416,17 +405,10 @@
             if self.export_selected_text:
                 self.exported_categories = []
             else:
-<<<<<<< HEAD
-                self.page5.add_setting(_('Include text'), self.yes_no(is_text_included))
-            self.page5.add_setting(_('Selected tags'), ', '.join(self.exported_categories))
-=======
-                is_text_included = self.yes_no(self.is_text_included)
-                self.page5.add_setting(_('Include text'), is_text_included)
-                is_tags_included = self.yes_no(self.is_tags_included)
-                self.page5.add_setting(_('Include tags'), is_tags_included)
+                self.page5.add_setting(_('Include text'), self.yes_no(self.page3.is_text_included()))
+                self.page5.add_setting(_('Include tags'), self.yes_no(self.page3.is_tags_included()))
             if self.is_filtered:
-                self.page5.add_setting(_('Filtered tags'), ', '.join(self.exported_categories))
->>>>>>> 4993310e
+                self.page5.add_setting(_('Filtered by tags'), ', '.join(self.exported_categories))
             self.page5.add_setting(_('Export path'), self.path)
 
     def yes_no(self, value):
@@ -443,11 +425,6 @@
 
             selected_categories = self.exported_categories
             logging.debug('Selected Categories for Inclusion: %s' % selected_categories)
-<<<<<<< HEAD
-=======
-            include_text = self.is_text_included
-            include_tags = self.is_tags_included
->>>>>>> 4993310e
 
             # Save selected date format
             date_format = self.page3.date_format.get_value()
@@ -455,29 +432,20 @@
 
             markup_strings_for_each_day = []
             for day in export_days:
-<<<<<<< HEAD
-                date_string = dates.format_date(date_format, day.date)
-                day_markup = markup.get_markup_for_day(day,
-                        with_text=self.page3.is_text_included(),
-                        categories=selected_categories,
-                        date=date_string)
-                markup_strings_for_each_day.append(day_markup)
-=======
                 include_day = True
                 if self.is_filtered:
                     include_day = False
                     catagory_pairs = day.get_category_content_pairs()
                     for category in selected_categories:
-                        if catagory_pairs.has_key(category):
+                        if category in catagory_pairs:
                             include_day = True
                 if include_day:
                     date_string = dates.format_date(date_format, day.date)
-                    day_markup = markup.get_markup_for_day(day, with_text=include_text,
-                                                           with_tags = include_tags,
+                    day_markup = markup.get_markup_for_day(day, with_text=self.page3.is_text_included(),
+                                                           with_tags = self.page3.is_tags_included(),
                                                            categories=selected_categories,
                                                            date=date_string)
                     markup_strings_for_each_day.append(day_markup)
->>>>>>> 4993310e
 
             markup_string = ''.join(markup_strings_for_each_day)
 
@@ -550,7 +518,7 @@
 
 
 class PlainTextExporter(Exporter):
-    NAME = 'Plain Text'
+    NAME = _('Plain Text')
     #DESCRIPTION = 'Export journal to a plain textfile'
     EXTENSION = 'txt'
     FORMAT = 'txt'
