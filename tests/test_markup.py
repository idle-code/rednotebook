import sys

import pytest

from rednotebook.util.markup import convert_to_pango, convert_from_pango, \
    convert, _convert_paths, get_markup_for_day


def touch(path):
    with open(path, 'w') as f:
        # Silence pyflakes.
        assert f


@pytest.mark.parametrize("t2t_markup,expected", [
    (r'--stricken--', '<s>stricken</s>'),
    (r'//italic//', '<i>italic</i>'),
    (r'--www.test.com--', '<s>www.test.com</s>'),
    # Linebreaks only on line ends
    (r'First\\Second', r'First\\Second'),
    (r'First\\', 'First\n'),
    (r'a&b', 'a&amp;b'),
    (r'a&amp;b', 'a&amp;b'),
    (r'http://site/s.php?q&c', 'http://site/s.php?q&amp;c'),
    (r'http://site/s.php?q&amp;c', 'http://site/s.php?q&amp;c'),
])
def test_pango(t2t_markup, expected):
    pango = convert_to_pango(t2t_markup)
    assert pango == expected
    # Ampersand escaping is only needed in sourcecode, so we do not try to
    # preserve the encoding
    if '&amp;' not in t2t_markup:
        assert convert_from_pango(pango) == t2t_markup


<<<<<<< HEAD
=======
@pytest.mark.parametrize("markup,expected", [
    ('[""/image"".png?50]',
     '<img align="middle" width="50" src="/image.png" border="0" alt=""/>'),
    ('[""/image"".jpg]',
     '<img align="middle" src="/image.jpg" border="0" alt=""/>'),
    ('[""file:///image"".png?10]',
     '<img align="middle" width="10" src="file:///image.png" border="0" alt=""/>'),
    ('[""file:///image"".jpg]', '<img align="middle" '
                                'src="file:///image.jpg" border="0" '
                                'alt=""/>'),
])
def test_images(markup, expected, tmp_path):
    html = convert(markup, 'xhtml', tmp_path)
    location = re.search(r'(<img.*?>)', html).group(1)
    assert location == expected


@pytest.mark.parametrize("markup,expected_xhtml", [
    ('Simple [named reference 2019-08-01]', 'Simple <a href="#2019-08-01">named reference</a>'),
    ('An inline [2019-08-01] date', 'An inline <a href="#2019-08-01">2019-08-01</a> date'),
    ('[2019-10-20] is first', '<a href="#2019-10-20">2019-10-20</a> is first')
])
def test_reference_links_in_xhtml(markup, expected_xhtml, tmp_path):
    document = convert(markup, 'xhtml', tmp_path)
    assert expected_xhtml in document


@pytest.mark.parametrize("markup,expected_tex", [
    ('This is a [named reference 2019-08-01]', 'This is a named reference (2019-08-01)'),
    ('Today is 2019-08-01 - a wonderful day', 'Today is 2019-08-01 - a wonderful day'),
])
def test_reference_links_in_tex(markup, expected_tex, tmp_path):
    document = convert(markup, 'tex', tmp_path)
    assert expected_tex in document


@pytest.mark.parametrize("markup,expected", [
    ('[""/image"".png?50]', '\\includegraphics[width=50px]{"/image".png}'),
    ('[""/image"".jpg]', '\\includegraphics{"/image".jpg}'),
    ('[""file:///image"".png?10]', '\\includegraphics[width=10px]{"/image".png}'),
    ('[""file:///image"".jpg]', '\\includegraphics{"/image".jpg}'),
])
def test_images_latex(markup, expected, tmp_path):
    latex = convert(markup, 'tex', tmp_path)
    assert expected in latex


>>>>>>> 3aafc0da
def test_relative_path_conversion(tmp_path):
    for path in [tmp_path / f for f in ('rel.jpg', 'rel.pdf')]:
        touch(path)
    tmp_path_uri = 'file://' + str(tmp_path)

    rel_paths = [
        ('[""file://rel"".jpg]', '[""{}/rel"".jpg]'.format(tmp_path_uri)),
        ('[""rel"".jpg]', '[""{}/rel"".jpg]'.format(tmp_path_uri)),
        ('[rel.pdf ""file://rel.pdf""]', '[rel.pdf ""{}/rel.pdf""]'.format(tmp_path_uri)),
        ('[rel.pdf ""rel.pdf""]', '[rel.pdf ""{}/rel.pdf""]'.format(tmp_path_uri))
    ]

    for markup, expected in rel_paths:
        assert expected == _convert_paths(markup, tmp_path)


def test_absolute_path_conversion(tmp_path):
    abs_paths = [
        '[""file:///abs"".jpg]', '[""{}/aha 1"".jpg]'.format(tmp_path),
        '[abs.pdf ""file:///abs.pdf""]', '[abs.pdf ""{}/abs.pdf""]'.format(tmp_path),
        'www.google.com', 'www.google.com/page.php']

    for path in abs_paths:
        assert path == _convert_paths(path, tmp_path)


def test_html_export_contains_day_fragment_reference_element(tmp_path):
    from rednotebook.data import Day, Month
    import datetime
    date = datetime.date(2019, 10, 21)
    day = Day(Month(date.year, date.month), date.day)

    txt2tag_markup = get_markup_for_day(day, date=date.strftime("%d-%m-%Y"))
    html_document = convert(txt2tag_markup, 'xhtml', tmp_path, options={'export_to_file': True})

    assert r'id="{:%Y-%m-%d}"'.format(date) in html_document


class TestGetXHtmlExportConfig:
    @staticmethod
    @pytest.fixture
    def process(tmp_path):
        def process(markup):
            html_document = convert(markup, 'xhtml', tmp_path, options={'export_to_file': True})
            return html_document.split('\n')
        return process

    def test_encoding(self, process):
        document = process("Content")
        assert '      encoding="UTF-8"' in document

    def test_firefox_encoding_bug(self, process):
        document = process("Content")
        assert '<head><meta http-equiv="Content-Type" content="text/html; charset=utf-8" />' in document

    def test_toc(self, process):
        document = process("Content")
        assert '<div class="toc">' not in document

    def test_css_sugar(self, process):
        document = process("Content")
        assert '<div class="body" id="body">' in document

    @pytest.mark.parametrize("markup,expected", [
        ('content \\\\ ', 'content <br />'),
        ('content\\\\', 'content<br />'),
        ('content\\\\ ', 'content<br />'),
    ])
    def test_line_break_escaping(self, markup, expected, process):
        document = process(markup)
        assert expected in document

    @pytest.mark.parametrize("markup,expected", [
        ('#TAG', r'<span style="color:red">#TAG</span>'),
        ('Numeric #3tag', r'Numeric <span style="color:red">#3tag</span>'),
        ('Just #34 numbers', r'Just #34 numbers'),
    ])
    def test_hashtags(self, markup, expected, process):
        document = process(markup)
        assert expected in document

    @pytest.mark.parametrize("markup,expected", [
        ('{Sky|color:blue}', r'<span style="color:blue">Sky</span>'),
        ('{Red|color:#FF0000} firetruck', r'<span style="color:#FF0000">Red</span> firetruck'),
    ])
    def test_colors(self, markup, expected, process):
        document = process(markup)
        assert expected in document

    @pytest.mark.parametrize("markup,expected", [
        ('[""/image"".png?50]',
         '<img align="middle" width="50" src="/image.png" border="0" alt=""/>'),
        ('[""/image"".jpg?50]',
         '<img align="middle" width="50" src="/image.jpg" border="0" alt=""/>'),
        ('[""/image"".jpeg?50]',
         '<img align="middle" width="50" src="/image.jpeg" border="0" alt=""/>'),
        ('[""/image"".gif?50]',
         '<img align="middle" width="50" src="/image.gif" border="0" alt=""/>'),
        ('[""/image"".eps?50]',
         '<img align="middle" width="50" src="/image.eps" border="0" alt=""/>'),
        ('[""/image"".bmp?50]',
         '<img align="middle" width="50" src="/image.bmp" border="0" alt=""/>'),
        ('[""/image"".svg?50]',
         '<img align="middle" width="50" src="/image.svg" border="0" alt=""/>'),
    ])
    def test_images_resize_allowed_extensions(self, markup, expected, process):
        document = process(markup)
        assert expected in document

    @pytest.mark.parametrize("markup,expected", [
        ('[""/image"".png?50]',
         '<img align="middle" width="50" src="/image.png" border="0" alt=""/>'),
        ('[""/image"".jpg]',
         '<img align="middle" src="/image.jpg" border="0" alt=""/>'),
        ('[""file:///image"".png?10]',
         '<img align="middle" width="10" src="file:///image.png" border="0" alt=""/>'),
        ('[""file:///image"".jpg]', '<img align="middle" '
                                    'src="file:///image.jpg" border="0" '
                                    'alt=""/>'),
    ])
    def test_images_width_resize(self, markup, expected, process):
        document = process(markup)
        assert expected in document

    @pytest.mark.parametrize("markup,expected", [
        ('Simple [named reference 2019-08-01]', 'Simple <a href="#2019-08-01">named reference</a>'),
        ('An inline 2019-08-01 date', 'An inline <a href="#2019-08-01">2019-08-01</a> date'),
        ('2019-10-20 is first', '<a href="#2019-10-20">2019-10-20</a> is first'),
        ('(2019-10-20)', '(<a href="#2019-10-20">2019-10-20</a>)')
    ])
    def test_entry_reference_links(self, markup, expected, process):
        document = process(markup)
        assert expected in document

    def test_mathjax(self, process):
        document = process('$$x^3$$')
        assert r'<script type="text/x-mathjax-config">' in document


class TestGetTexExportConfig:
    @staticmethod
    @pytest.fixture
    def process(tmp_path):
        def process(markup):
            html_document = convert(markup, 'tex', tmp_path, options={'export_to_file': True})
            return html_document.split('\n')
        return process

    def test_encoding(self, process):
        document = process("Content")
        assert r'\usepackage[utf8]{inputenc}  % char encoding' in document

    def test_euro_replacement(self, process):
        document = process("€")
        assert 'Euro' in document

    @pytest.mark.parametrize("markup,expected", [
        (r'[""file/path"".png]', r'\includegraphics{"file/path".png}'),
    ])
    def test_path_escape(self, markup, expected, process):
        document = process(markup)
        assert expected in document

    @pytest.mark.skipif(sys.platform != "win32", reason="Windows-specific")
    def test_image_scheme_fix_win32(self, process):
        document = process('[""file:///image"".png]')
        assert r'\includegraphics{"image".png}' in document

    @pytest.mark.skipif(sys.platform == "win32", reason="POSIX-specific")
    def test_image_scheme_fix_posix(self, process):
        document = process('[""file://image"".png]')
        assert r'\includegraphics{"image".png}' in document

    @pytest.mark.skipif(sys.platform != "win32", reason="Windows-specific")
    def test_file_scheme_fix_win32(self, process):
        document = process('[file.txt file:///path/to/text/file.txt]')
        assert r'\htmladdnormallink{file.txt}{run:path/to/text/file.txt}' in document

    @pytest.mark.skipif(sys.platform == "win32", reason="POSIX-specific")
    def test_file_scheme_fix_posix(self, process):
        document = process('[file.txt file://path/to/text/file.txt]')
        assert r'\htmladdnormallink{file.txt}{run:path/to/text/file.txt}' in document

    @pytest.mark.parametrize("markup,expected", [
        ('content \\\\ ', 'content \\\\'),
        ('content\\\\', 'content\\\\'),
        ('content\\\\ ', 'content\\\\'),
    ])
    def test_line_break_escaping(self, markup, expected, process):
        document = process(markup)
        assert expected in document

    @pytest.mark.parametrize("markup,expected", [
        ('#TAG', r'\textcolor{red}{\#TAG\index{TAG}}'),
        ('Numeric #3tag', r'Numeric \textcolor{red}{\#3tag\index{3tag}}'),
        ('Just #34 numbers', r'Just \#34 numbers'),
        ('#include <iostream>', r'\#include $<$iostream$>$'),
        # TODO: ('#define FOO BAR', r'\#define FOO BAR'),
        ('Blue: #0000FF', r'Blue: \#0000FF'),
    ])
    def test_hashtags(self, markup, expected, process):
        document = process(markup)
        assert expected in document

    @pytest.mark.parametrize("markup,expected", [
        ('[""image"".png?50]', '\\includegraphics[width=50px]{"image".png}'),
        ('[""image"".jpg]', '\\includegraphics{"image".jpg}'),
    ])
    def test_images_width_resize(self, markup, expected, process):
        document = process(markup)
        assert expected in document

    @pytest.mark.parametrize("markup,expected", [
        (r'\[f(x) = x^2\]', '$$f(x) = x^2$$'),
        (r'$$f(x) = x^2$$', '$$f(x) = x^2$$'),
    ])
    def test_latex_equation_escape_display_mode(self, markup, expected, process):
        document = process(markup)
        assert expected in document

    @pytest.mark.parametrize("markup,expected", [
        (r'\(f(x) = x^2\)', '$f(x) = x^2$'),
    ])
    def test_latex_equation_escape_inline_mode(self, markup, expected, process):
        document = process(markup)
        assert expected in document

    @pytest.mark.parametrize("markup,expected", [
        (r'„content”', '"content"'),
        (r'”content“', '"content"'),
    ])
    def test_quotation_mark_replacement(self, markup, expected, process):
        document = process(markup)
        assert expected in document

    @pytest.mark.parametrize("markup,expected", [
        ('{Sky|color:blue}', r'\textcolor{blue}{Sky}'),
        ('{Red|color:#FF0000} firetruck', r'\textcolor{\#FF0000}{Red} firetruck'),
    ])
    def test_colors(self, markup, expected, process):
        document = process(markup)
        assert expected in document

    def test_index_generation(self, process):
        document = process("content")
        assert r'\usepackage{makeidx}  % user defined' in document
        assert r'\makeindex' in document
        assert r'\printindex' in document

    def test_tags_are_collected_for_index_generation(self, process):
        document = process("#tag")
        assert r'\index{tag}' in "".join(document)

    def test_date_anchor_removal(self, process):
        document = process("DATE_ANCHOR_PLACEHOLDER_2019-10-30 ")
        assert r'DATE_ANCHOR_PLACEHOLDER_2019-10-30 ' not in document

    @pytest.mark.parametrize("markup,expected", [
        ('This is a [named reference 2019-08-01]', 'This is a named reference (2019-08-01)'),
        ('Today is 2019-08-01 - a wonderful day', 'Today is 2019-08-01 - a wonderful day'),
    ])
    def test_entry_reference_links(self, markup, expected, process):
        document = process(markup)
        assert expected in document


class TestGetPlainTextExportConfig:
    @staticmethod
    @pytest.fixture
    def process(tmp_path):
        def process(markup):
            html_document = convert(markup, 'txt', tmp_path, options={'export_to_file': True})
            return html_document.split('\n')
        return process

    @pytest.mark.parametrize("markup,expected", [
        ('content \\\\ ', 'content '),
        ('content\\\\', 'content'),
        ('content\\\\ ', 'content'),
    ])
    def test_line_break_escaping(self, markup, expected, process):
        document = process(markup)
        assert expected in document

    @pytest.mark.parametrize("markup,expected", [
        ('{Sky|color:blue}', r'Sky'),
        ('{Red|color:#FF0000} firetruck', r'Red firetruck'),
    ])
    def test_colors(self, markup, expected, process):
        document = process(markup)
        assert expected in document

    @pytest.mark.parametrize("markup,expected", [
        ('[image.png?50]', '[image.png?50]'),
        ('[image.jpg]', '[image.jpg]'),
    ])
    def test_images_width_resize(self, markup, expected, process):
        document = process(markup)
        assert expected in document

    def test_date_anchor_removal(self, process):
        document = process("DATE_ANCHOR_PLACEHOLDER_2019-10-30 ")
        assert r'DATE_ANCHOR_PLACEHOLDER_2019-10-30 ' not in document

    @pytest.mark.parametrize("markup,expected", [
        ('This is a [named reference 2019-08-01]', 'This is a named reference (2019-08-01)'),
        ('Today is 2019-08-01 - a wonderful day', 'Today is 2019-08-01 - a wonderful day'),
    ])
    def test_entry_reference_links(self, markup, expected, process):
        document = process(markup)
        assert expected in document<|MERGE_RESOLUTION|>--- conflicted
+++ resolved
@@ -33,56 +33,6 @@
         assert convert_from_pango(pango) == t2t_markup
 
 
-<<<<<<< HEAD
-=======
-@pytest.mark.parametrize("markup,expected", [
-    ('[""/image"".png?50]',
-     '<img align="middle" width="50" src="/image.png" border="0" alt=""/>'),
-    ('[""/image"".jpg]',
-     '<img align="middle" src="/image.jpg" border="0" alt=""/>'),
-    ('[""file:///image"".png?10]',
-     '<img align="middle" width="10" src="file:///image.png" border="0" alt=""/>'),
-    ('[""file:///image"".jpg]', '<img align="middle" '
-                                'src="file:///image.jpg" border="0" '
-                                'alt=""/>'),
-])
-def test_images(markup, expected, tmp_path):
-    html = convert(markup, 'xhtml', tmp_path)
-    location = re.search(r'(<img.*?>)', html).group(1)
-    assert location == expected
-
-
-@pytest.mark.parametrize("markup,expected_xhtml", [
-    ('Simple [named reference 2019-08-01]', 'Simple <a href="#2019-08-01">named reference</a>'),
-    ('An inline [2019-08-01] date', 'An inline <a href="#2019-08-01">2019-08-01</a> date'),
-    ('[2019-10-20] is first', '<a href="#2019-10-20">2019-10-20</a> is first')
-])
-def test_reference_links_in_xhtml(markup, expected_xhtml, tmp_path):
-    document = convert(markup, 'xhtml', tmp_path)
-    assert expected_xhtml in document
-
-
-@pytest.mark.parametrize("markup,expected_tex", [
-    ('This is a [named reference 2019-08-01]', 'This is a named reference (2019-08-01)'),
-    ('Today is 2019-08-01 - a wonderful day', 'Today is 2019-08-01 - a wonderful day'),
-])
-def test_reference_links_in_tex(markup, expected_tex, tmp_path):
-    document = convert(markup, 'tex', tmp_path)
-    assert expected_tex in document
-
-
-@pytest.mark.parametrize("markup,expected", [
-    ('[""/image"".png?50]', '\\includegraphics[width=50px]{"/image".png}'),
-    ('[""/image"".jpg]', '\\includegraphics{"/image".jpg}'),
-    ('[""file:///image"".png?10]', '\\includegraphics[width=10px]{"/image".png}'),
-    ('[""file:///image"".jpg]', '\\includegraphics{"/image".jpg}'),
-])
-def test_images_latex(markup, expected, tmp_path):
-    latex = convert(markup, 'tex', tmp_path)
-    assert expected in latex
-
-
->>>>>>> 3aafc0da
 def test_relative_path_conversion(tmp_path):
     for path in [tmp_path / f for f in ('rel.jpg', 'rel.pdf')]:
         touch(path)
@@ -209,9 +159,9 @@
 
     @pytest.mark.parametrize("markup,expected", [
         ('Simple [named reference 2019-08-01]', 'Simple <a href="#2019-08-01">named reference</a>'),
-        ('An inline 2019-08-01 date', 'An inline <a href="#2019-08-01">2019-08-01</a> date'),
-        ('2019-10-20 is first', '<a href="#2019-10-20">2019-10-20</a> is first'),
-        ('(2019-10-20)', '(<a href="#2019-10-20">2019-10-20</a>)')
+        ('An inline [2019-08-01] date', 'An inline <a href="#2019-08-01">2019-08-01</a> date'),
+        ('[2019-10-20] is first', '<a href="#2019-10-20">2019-10-20</a> is first'),
+
     ])
     def test_entry_reference_links(self, markup, expected, process):
         document = process(markup)
